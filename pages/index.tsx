--- conflicted
+++ resolved
@@ -38,10 +38,8 @@
 
 import searchConfig from '../search-config.json';
 
-<<<<<<< HEAD
 import { HeroSection } from '../blocks/main/hero/hero';
 import { WhyKotlin } from '../blocks/main/why-kotlin/why-kotlin';
-=======
 import latestNews from '../latest-news/latest-news.json';
 
 import news1 from '../latest-news/news-0.png';
@@ -117,7 +115,6 @@
         link: 'https://touchlab.co/'
     }
 ];
->>>>>>> 23d01f75
 
 function Index() {
     const isTS = useTS();
@@ -129,17 +126,6 @@
 
     return (
         <>
-<<<<<<< HEAD
-            <GlobalHeader productWebUrl={''} hasSearch={true} searchConfig={searchConfig} darkHeader />
-            <HeroSection>
-                <>
-                    Concise.
-                    <br /> Multiplatform.
-                    <br /> Fun.
-                </>
-            </HeroSection>
-            <WhyKotlin />
-=======
             <ThemeProvider theme="dark">
                 <GlobalHeader productWebUrl={''} hasSearch={true} searchConfig={searchConfig} darkHeader />
                 <HeroSection>
@@ -150,6 +136,7 @@
                 <div className={"ktl-layout ktl-layout--center"}>
                     <LatestNews news={news}/>
                 </div>
+                <WhyKotlin />
             </ThemeProvider>
 
             <ThemeProvider theme="light">
@@ -232,7 +219,6 @@
             <ThemeProvider theme={'dark'}>
                 <GlobalFooter />
             </ThemeProvider>
->>>>>>> 23d01f75
         </>
     );
 }
